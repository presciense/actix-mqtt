# Changes

<<<<<<< HEAD
=======
## [0.2.1] - 2019-12-25

* Allow to specify multi-pattern for topics

>>>>>>> 99d1fbb6
## [0.2.0] - 2019-12-11

* Migrate to `std::future`

* Support publish with QoS 1

## [0.1.0] - 2019-09-25

* Initial release<|MERGE_RESOLUTION|>--- conflicted
+++ resolved
@@ -1,12 +1,9 @@
 # Changes
 
-<<<<<<< HEAD
-=======
 ## [0.2.1] - 2019-12-25
 
 * Allow to specify multi-pattern for topics
 
->>>>>>> 99d1fbb6
 ## [0.2.0] - 2019-12-11
 
 * Migrate to `std::future`
